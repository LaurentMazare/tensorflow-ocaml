open Core_kernel.Std

module Op_name : Identifiable = String_id

module Name : sig
  include Identifiable
  val make_fresh : name:string -> t
end = struct
  include String_id
  let cnt = ref 0
  let make_fresh ~name =
    incr cnt;
    sprintf "%s-%d" name !cnt |> of_string
end

(* CR noury: change that to a real Id in the node *)
module Id = Name

module Type = struct
  (* We rely on all variants to be of the form | Variant : [ `variant ] t. *)
  type _ t =
    | Unit : [ `unit ] t
    | Float : [ `float ] t
    | Double : [ `double ] t
    | Int32 : [ `int32 ] t
    | Int64 : [ `int64 ] t
    | Complex64 : [ `complex64 ] t
    | Bool : [ `bool ] t
    | String : [ `string ] t

  type p = P : _ t -> p

  let to_dt_type = function
    | P Unit -> assert false
    | P Float -> `dt_float
    | P Double -> `dt_double
    | P Int32 -> `dt_int32
    | P Int64 -> `dt_int64
    | P Complex64 -> `dt_complex64
    | P Bool -> `dt_bool
    | P String -> `dt_string

  let of_dt_type = function
    | `dt_float -> Some (P Float)
    | `dt_double -> Some (P Double)
    | `dt_int32 -> Some (P Int32)
    | `dt_int64 -> Some (P Int64)
    | `dt_complex64 -> Some (P Complex64)
    | `dt_bool -> Some (P Bool)
    | `dt_string -> Some (P String)
    | _ -> None

  let to_string = function
    | P Unit -> "Unit"
    | P Float -> "Float"
    | P Double -> "Double"
    | P Int32 -> "Int32"
    | P Int64 -> "Int64"
    | P Complex64 -> "Complex64"
    | P Bool -> "Bool"
    | P String -> "String"
end

(* This is used for float/double, maybe we should introduce another GADT to handle this
   in a generic way ? *)
module Tensor = struct
  type 'a t =
    { type_ : Type.p (* Has to be Float or Double. *)
    ; shape : int list
    ; values : 'a list
    }
end

module Dim = struct
  type t =
    { size : int
    ; name : string option
    }

  let create ?name size = { size; name }
end

module Attr_list = struct
  type t =
    | String of string list
    | Int of int list
    | Float of float list
    | Bool of bool list
    | Type of Type.p list
    | Shape of Dim.t list list
end

type attr =
  | String of string
  | Int of int
  | Float of float
  | Bool of bool
  | Type of Type.p
  | List of Attr_list.t
  | Tensor_float of float Tensor.t
  | Tensor_int of int Tensor.t
  | Shape of Dim.t list

type 'a t =
  { name : Name.t
  ; op_name : Op_name.t
  ; output_type : 'a Type.t
  ; inputs : p list
  ; attributes : (string * attr) list
  ; output_idx : int option (* Only used for multiple outputs. *)
  }
and p = P : _ t -> p

let packed_name (P t) = t.name
let packed_inputs (P t) = t.inputs
let packed_op_name (P t) = t.op_name
let packed_is_real (P t) =
  match t.output_type with
  | Type.Unit -> false
  | Type.Int32 -> false
  | Type.Int64 -> false
  | Type.Bool -> false
  | Type.String -> false
  | Type.Complex64 -> false
  | Type.Float -> true
  | Type.Double -> true

let packed_id : p -> Id.t = packed_name

let id t = t.name
<<<<<<< HEAD
=======

let extract : type a . p -> a Type.t -> a t option = fun p type_ ->
  let P t = p in
  match t.output_type, type_ with
  | Type.Unit, Type.Unit -> Some t
  | Type.Int32, Type.Int32 -> Some t
  | Type.Int64, Type.Int64 -> Some t
  | Type.Bool, Type.Bool -> Some t
  | Type.String, Type.String -> Some t
  | Type.Complex64, Type.Complex64 -> Some t
  | Type.Float, Type.Float -> Some t
  | Type.Double, Type.Double -> Some t
  | _, _ -> None
>>>>>>> 111c2c83
<|MERGE_RESOLUTION|>--- conflicted
+++ resolved
@@ -128,8 +128,6 @@
 let packed_id : p -> Id.t = packed_name
 
 let id t = t.name
-<<<<<<< HEAD
-=======
 
 let extract : type a . p -> a Type.t -> a t option = fun p type_ ->
   let P t = p in
@@ -142,5 +140,4 @@
   | Type.Complex64, Type.Complex64 -> Some t
   | Type.Float, Type.Float -> Some t
   | Type.Double, Type.Double -> Some t
-  | _, _ -> None
->>>>>>> 111c2c83
+  | _, _ -> None